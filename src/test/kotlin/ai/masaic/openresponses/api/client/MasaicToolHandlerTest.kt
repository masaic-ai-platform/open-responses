--- conflicted
+++ resolved
@@ -18,18 +18,18 @@
 import org.junit.jupiter.api.BeforeEach
 import org.junit.jupiter.api.Test
 import org.junit.jupiter.api.assertThrows
+import org.springframework.http.codec.ServerSentEvent
 
 class MasaicToolHandlerTest {
     // Tool service mock
     private val toolService: ToolService = mockk()
-<<<<<<< HEAD
-    
+
     // TelemetryService mock
     private lateinit var telemetryService: TelemetryService
-    
+
     // To capture attribute values
     private val capturedAttributes = mutableMapOf<String, String>()
-    
+
     // System under test
     private lateinit var handler: MasaicToolHandler
 
@@ -37,27 +37,27 @@
     fun setUp() {
         // Clear attributes from previous tests
         capturedAttributes.clear()
-        
+
         // Create observation registry for telemetry service
         val observationRegistry = ObservationRegistry.create()
         val meterRegistry = SimpleMeterRegistry()
-        
+
         // Create real telemetry service with spied observation
         telemetryService = spyk(TelemetryService(observationRegistry, meterRegistry))
-        
+
         // Setup telemetryService mock to track attributes
-        every { 
+        every {
             telemetryService.withClientObservation<Any>(
-                any(), 
+                any(),
                 any(), // This is the parentObservation parameter
                 any(),
-            ) 
+            )
         } answers {
             val operationName = firstArg<String>()
             val parentObservation = secondArg<Observation?>() // Get the parentObservation
             val block = thirdArg<(Observation) -> Any>() // Get the block as the third parameter
             val mockObservation = mockk<Observation>(relaxed = true)
-            
+
             // Track attributes being set
             every { mockObservation.lowCardinalityKeyValue(any(), any<String>()) } answers {
                 val key = firstArg<String>()
@@ -65,29 +65,26 @@
                 capturedAttributes[key] = value
                 mockObservation
             }
-            
+
             every { mockObservation.highCardinalityKeyValue(any(), any<String>()) } answers {
                 val key = firstArg<String>()
                 val value = secondArg<String>()
                 capturedAttributes[key] = value
                 mockObservation
             }
-            
+
             // Execute the block with the mock observation
             block(mockObservation)
         }
-        
+
         // Initialize system under test
-        handler = MasaicToolHandler(toolService, telemetryService)
+        handler = MasaicToolHandler(toolService, ObjectMapper(), telemetryService)
     }
 
     @AfterEach
     fun tearDown() {
         clearAllMocks()
     }
-=======
-    private val handler = MasaicToolHandler(toolService, ObjectMapper())
->>>>>>> 7f1cd3eb
 
     @Test
     fun `handleMasaicToolCall(chatCompletion, params) - with no tool calls should return text items only`() {
@@ -135,7 +132,7 @@
         val item = items[1]
         // Confirm that it is a response output message of some sort
         assert(item.isResponseOutputMessage())
-        
+
         // Verify no tool execution observations were created
         verify(exactly = 0) { telemetryService.withClientObservation<Any>(any(), any(), any()) }
     }
@@ -188,7 +185,7 @@
         // Let's pretend the toolService recognizes and executes "myToolFunction"
         every { toolService.getFunctionTool("myToolFunction") } returns mockk()
         every { toolService.executeTool("myToolFunction", "{\"key\":\"value\"}") } returns "Tool execution result"
-        
+
         // Manually set the attributes since we're mocking the observation
         capturedAttributes["gen_ai.operation.name"] = "execute_tool"
         capturedAttributes["gen_ai.tool.name"] = "myToolFunction"
@@ -208,10 +205,10 @@
 
         val functionCallOutput = items[2]
         assert(functionCallOutput.isFunctionCallOutput())
-        
+
         // Verify observation was created (without exact string name match)
         verify { telemetryService.withClientObservation<Any>(any(), any(), any()) }
-        
+
         // Verify attribute values
         assertEquals("execute_tool", capturedAttributes["gen_ai.operation.name"])
         assertEquals("myToolFunction", capturedAttributes["gen_ai.tool.name"])
@@ -222,7 +219,7 @@
     fun `handleMasaicToolCall(chatCompletion, params) - with tool execution error should propagate error and end span`() {
         // Before running the test, ensure we're going to get the right error type attribute set
         val errorTypeKey = "error.type"
-        
+
         // Given: A ChatCompletion with a tool call that will throw an exception
         val toolCall =
             ChatCompletionMessageToolCall
@@ -267,18 +264,18 @@
         every { params.input().isResponse() } returns false
         every { params.input().asText() } returns "User message"
         every { toolService.getFunctionTool("errorTool") } returns mockk()
-        
+
         // Setup direct exception throw when the tool executes
         every { toolService.executeTool("errorTool", any()) } throws RuntimeException("Tool execution failed")
-        
+
         // Manually set the error attribute for testing purposes since we're using a mock
         capturedAttributes[errorTypeKey] = "RuntimeException"
-        
+
         // When/Then - exception should be propagated
         assertThrows<RuntimeException> {
             handler.handleMasaicToolCall(chatCompletion, params)
         }
-        
+
         // Skip the assertion on error message since it's being set differently in the actual code
     }
 
@@ -339,7 +336,7 @@
         assertEquals(2, items.size)
         assert(items.first().isEasyInputMessage())
         assert(items[1].isResponseOutputMessage())
-        
+
         // Verify no observation was created
         verify(exactly = 0) { telemetryService.withClientObservation<Any>(any(), any(), any()) }
     }
@@ -377,6 +374,32 @@
                 .topP(null)
                 .build()
 
+        val chatMessage =
+            ChatCompletionMessage
+                .builder()
+                .content("Hello from the assistant")
+                .toolCalls(listOf())
+                .refusal(null)
+                .build()
+
+        val choice =
+            ChatCompletion.Choice
+                .builder()
+                .message(chatMessage)
+                .finishReason(ChatCompletion.Choice.FinishReason.TOOL_CALLS)
+                .index(0)
+                .logprobs(null)
+                .build()
+
+        val chatCompletion =
+            ChatCompletion
+                .builder()
+                .choices(listOf(choice))
+                .id("completion-id")
+                .created(1234567890)
+                .model("gpt-3.5-turbo")
+                .build()
+
         // Mocking
         val params = mockk<ResponseCreateParams>()
         every { params.input().isResponse() } returns false
@@ -384,17 +407,17 @@
         // Let's pretend the toolService recognizes and executes "myToolFunction"
         every { toolService.getFunctionTool("myToolFunction") } returns mockk()
         every { toolService.executeTool("myToolFunction", "{\"foo\":\"bar\"}") } returns "Executed tool"
-        
+
+        // Mock event emitter function
+        val eventEmitter: (ServerSentEvent<String>) -> Unit = mockk(relaxed = true)
+
         // Manually set the attributes since we're mocking the observation
         capturedAttributes["gen_ai.operation.name"] = "execute_tool"
         capturedAttributes["gen_ai.tool.name"] = "myToolFunction"
         capturedAttributes["gen_ai.tool.call.id"] = "function-call-id"
 
         // When
-        val items =
-            handler.handleMasaicToolCall(params, response) { event ->
-                mockk(relaxed = true)
-            }
+        val items = handler.handleMasaicToolCall(params, response, eventEmitter)
 
         // Then
         // 1) The user input
@@ -404,10 +427,10 @@
         assert(items[0].isEasyInputMessage())
         assert(items[1].isFunctionCall())
         assert(items[2].isFunctionCallOutput())
-        
+
         // Verify observation was created (without exact string match)
         verify { telemetryService.withClientObservation<Any>(any(), any(), any()) }
-        
+
         // Verify attribute values
         assertEquals("execute_tool", capturedAttributes["gen_ai.operation.name"])
         assertEquals("myToolFunction", capturedAttributes["gen_ai.tool.name"])
@@ -461,7 +484,7 @@
         every { params.input().asText() } returns "User message"
         // Return null to indicate unsupported tool
         every { toolService.getFunctionTool("unsupportedTool") } returns null
-        
+
         // When
         val items = handler.handleMasaicToolCall(chatCompletion, params)
 
@@ -469,13 +492,13 @@
         // 1) The original user input as a ResponseInputItem
         // 2) The parked function call
         assertEquals(2, items.size)
-        
+
         val userMessage = items[0]
         assert(userMessage.isEasyInputMessage())
-        
+
         val functionCallItem = items[1]
         assert(functionCallItem.isFunctionCall())
-        
+
         // Verify that no tool execution was observed
         verify(exactly = 0) { telemetryService.withClientObservation<Any>(any(), any(), any()) }
     }
@@ -494,7 +517,7 @@
                         .arguments("{\"param\":\"value1\"}")
                         .build(),
                 ).build()
-                
+
         val toolCall2 =
             ChatCompletionMessageToolCall
                 .builder()
@@ -537,16 +560,16 @@
         val params = mockk<ResponseCreateParams>()
         every { params.input().isResponse() } returns false
         every { params.input().asText() } returns "User message"
-        
+
         // Configure tools
         every { toolService.getFunctionTool("toolOne") } returns mockk()
         every { toolService.getFunctionTool("toolTwo") } returns mockk()
         every { toolService.executeTool("toolOne", "{\"param\":\"value1\"}") } returns "Result from tool one"
         every { toolService.executeTool("toolTwo", "{\"param\":\"value2\"}") } returns "Result from tool two"
-        
+
         // Manually set the attributes for testing purposes
         capturedAttributes["gen_ai.operation.name"] = "execute_tool"
-        
+
         // When
         val items = handler.handleMasaicToolCall(chatCompletion, params)
 
@@ -558,10 +581,10 @@
         // 5) Second tool call
         // 6) Second tool result
         assertEquals(6, items.size)
-        
+
         // Verify tool execution was observed twice
         verify(exactly = 2) { telemetryService.withClientObservation<Any>(any(), any(), any()) }
-        
+
         // Count function calls and function outputs
         val functionCalls = items.count { it.isFunctionCall() }
         val functionOutputs = items.count { it.isFunctionCallOutput() }
@@ -614,14 +637,14 @@
         val params = mockk<ResponseCreateParams>()
         every { params.input().isResponse() } returns false
         every { params.input().asText() } returns "User message"
-        
+
         // Return null from tool execution
         every { toolService.getFunctionTool("nullResultTool") } returns mockk()
         every { toolService.executeTool("nullResultTool", any()) } returns null
-        
+
         // Set attributes for testing
         capturedAttributes["gen_ai.tool.name"] = "nullResultTool"
-        
+
         // When
         val items = handler.handleMasaicToolCall(chatCompletion, params)
 
@@ -630,16 +653,16 @@
         // 2) Function call
         // (No function output since the result was null)
         assertEquals(2, items.size)
-        
+
         val functionCallItem = items[1]
         assert(functionCallItem.isFunctionCall())
-        
+
         // Verify no function output was added
         assertEquals(0, items.count { it.isFunctionCallOutput() })
-        
+
         // Verify the observation was still created despite the null result
         verify { telemetryService.withClientObservation<Any>(any(), any(), any()) }
-        
+
         // Verify correct attribute was set
         assertEquals("nullResultTool", capturedAttributes["gen_ai.tool.name"])
     }
@@ -655,11 +678,11 @@
                 .name("existingFunction")
                 .arguments("{\"param\":\"existing\"}")
                 .build()
-                
+
         val existingInputItem = ResponseInputItem.ofFunctionCall(existingFunctionCall)
-        
+
         val existingItems = listOf(existingInputItem)
-        
+
         // A Response with a new function call
         val newFunctionCall =
             ResponseFunctionToolCall
@@ -697,16 +720,19 @@
         every { params.input() } returns inputMock
         every { inputMock.isResponse() } returns true
         every { inputMock.asResponse() } returns existingItems
-        
+
         // Let's pretend the toolService recognizes and executes "newFunction"
         every { toolService.getFunctionTool("newFunction") } returns mockk()
         every { toolService.executeTool("newFunction", "{\"param\":\"new\"}") } returns "New function result"
-        
+
+        // Mock event emitter function
+        val eventEmitter: (ServerSentEvent<String>) -> Unit = mockk(relaxed = true)
+
         // Set attributes for testing
         capturedAttributes["gen_ai.tool.name"] = "newFunction"
-        
+
         // When
-        val items = handler.handleMasaicToolCall(params, response)
+        val items = handler.handleMasaicToolCall(params, response, eventEmitter)
 
         // Then
         // We expect:
@@ -714,13 +740,13 @@
         // 2) The new function call
         // 3) The new function call output
         assertEquals(3, items.size)
-        
+
         // First item should be the existing function call
         assertEquals("existingFunction", items[0].asFunctionCall().name())
-        
+
         // Second item should be the new function call
         assertEquals("newFunction", items[1].asFunctionCall().name())
-        
+
         // Verify the tool execution was observed
         verify { telemetryService.withClientObservation<Any>(any(), any(), any()) }
     }
@@ -770,44 +796,44 @@
         val params = mockk<ResponseCreateParams>()
         every { params.input().isResponse() } returns false
         every { params.input().asText() } returns "User message"
-        
+
         // Configure tool service
         every { toolService.getFunctionTool("telemetryTool") } returns mockk()
         every { toolService.executeTool("telemetryTool", any()) } returns "Telemetry result"
-        
+
         // Create a spy telemetry service to verify attributes
         val telemetrySpy = spyk(telemetryService)
-        val handlerWithSpy = MasaicToolHandler(toolService, telemetrySpy)
-        
+        val handlerWithSpy = MasaicToolHandler(toolService, ObjectMapper(), telemetrySpy)
+
         // Create a real observation to capture
         val testObservationRegistry = ObservationRegistry.create()
         val realObservation = mockk<Observation>(relaxed = true)
-        
+
         // Setup telemetry spy to use real observation
-        every { 
+        every {
             telemetrySpy.withClientObservation<Any>(any(), any(), any())
         } answers {
             val operationName = firstArg<String>()
             val parentObservation = secondArg<Observation?>() // Get parentObservation
             val block = thirdArg<(Observation) -> Any>() // Get the block as the third parameter
-            
+
             // Set up observation to capture attributes
             capturedAttributes["observation_name"] = operationName
-            
+
             // Execute the block with the real observation
             block(realObservation)
         }
-        
+
         // When
         val items = handlerWithSpy.handleMasaicToolCall(chatCompletion, params)
 
         // Then
         // Verify the attributes required for the OpenTelemetry GenAI semantic conventions
         assertEquals("builtin.tool.execute", capturedAttributes["observation_name"])
-        
+
         // Verify observation was created
         verify { telemetrySpy.withClientObservation<Any>(eq("builtin.tool.execute"), any(), any()) }
-        
+
         // Verify tool execution resulted in both function call and output
         val functionCalls = items.count { it.isFunctionCall() }
         val functionOutputs = items.count { it.isFunctionCallOutput() }
@@ -839,7 +865,7 @@
         assertEquals(1, items.size)
         assert(items[0].isEasyInputMessage())
         assertEquals("User message", items[0].asEasyInputMessage().content().asTextInput())
-        
+
         // Verify no tool execution observations were created
         verify(exactly = 0) { telemetryService.withClientObservation<Any>(any(), any(), any()) }
     }
@@ -889,7 +915,7 @@
         val params = mockk<ResponseCreateParams>()
         every { params.input().isResponse() } returns false
         every { params.input().asText() } returns "User message"
-        
+
         // Mock tool service
         every { toolService.getFunctionTool("mixedContentTool") } returns mockk()
         every { toolService.executeTool("mixedContentTool", "{\"param\":\"mixed\"}") } returns "Mixed result"
@@ -950,8 +976,11 @@
         every { params.input().isResponse() } returns false
         every { params.input().asText() } returns "User message"
 
+        // Mock event emitter function
+        val eventEmitter: (ServerSentEvent<String>) -> Unit = mockk(relaxed = true)
+
         // When
-        val items = handler.handleMasaicToolCall(params, response)
+        val items = handler.handleMasaicToolCall(params, response, eventEmitter)
 
         // Then: We expect only the user input message since the empty message content should be filtered out
         assertEquals(1, items.size)
@@ -964,7 +993,7 @@
                 .content()
                 .asTextInput(),
         )
-        
+
         // Verify no observation was created
         verify(exactly = 0) { telemetryService.withClientObservation<Any>(any(), any(), any()) }
     }
@@ -1016,22 +1045,22 @@
         every { params.input().asText() } returns "User message"
         every { toolService.getFunctionTool("parentObsTool") } returns mockk()
         every { toolService.executeTool("parentObsTool", "{\"param\":\"parentTest\"}") } returns "Parent observation test result"
-        
+
         // Create a mock parent observation
         val parentObservation = mockk<Observation>()
-        
+
         // Call handler with explicit parent observation
         val items = handler.handleMasaicToolCall(chatCompletion, params, parentObservation)
 
         // Then verify parent observation was passed to the withClientObservation method
-        verify { 
+        verify {
             telemetryService.withClientObservation<Any>(
-                any(), 
+                any(),
                 eq(parentObservation), // Verify parent observation was passed
                 any(),
-            ) 
+            )
         }
-        
+
         // Verify function call and output were added
         assertEquals(3, items.size)
         val functionCall = items[1]
@@ -1086,15 +1115,15 @@
         every { params.input().isResponse() } returns false
         every { params.input().asText() } returns "User message"
         every { toolService.getFunctionTool("malformedArgsTool") } returns mockk()
-        
+
         // Tool service throws error when parsing malformed JSON
         every { toolService.executeTool("malformedArgsTool", "{invalid json") } throws IllegalArgumentException("Malformed JSON arguments")
-        
+
         // When & Then - verify exception is propagated
         assertThrows<IllegalArgumentException> {
             handler.handleMasaicToolCall(chatCompletion, params)
         }
-        
+
         // Verify observation recorded the error
         verify { telemetryService.withClientObservation<Any>(any(), any(), any()) }
     }
@@ -1102,13 +1131,13 @@
     @Test
     fun `handleMasaicToolCall(params, response) - with response as input should preserve existing items`() {
         // Given: An existing response with multiple items as input
-        val existingUserMessage = 
+        val existingUserMessage =
             EasyInputMessage
                 .builder()
                 .content("Previous user message")
                 .role(EasyInputMessage.Role.USER)
                 .build()
-        
+
         val existingAssistantMessage =
             ResponseOutputMessage
                 .builder()
@@ -1126,13 +1155,13 @@
                     ),
                 ).role(JsonValue.from("assistant"))
                 .build()
-        
+
         val existingItems =
             listOf(
                 ResponseInputItem.ofEasyInputMessage(existingUserMessage),
                 ResponseInputItem.ofResponseOutputMessage(existingAssistantMessage),
             )
-        
+
         // A Response with a new function call
         val functionCall =
             ResponseFunctionToolCall
@@ -1170,13 +1199,16 @@
         every { params.input() } returns inputMock
         every { inputMock.isResponse() } returns true
         every { inputMock.asResponse() } returns existingItems
-        
+
         // Tool configuration
         every { toolService.getFunctionTool("preserveFunction") } returns mockk()
         every { toolService.executeTool("preserveFunction", "{\"preserve\":\"existing\"}") } returns "Preserved result"
-        
+
+        // Mock event emitter function
+        val eventEmitter: (ServerSentEvent<String>) -> Unit = mockk(relaxed = true)
+
         // When
-        val items = handler.handleMasaicToolCall(params, response)
+        val items = handler.handleMasaicToolCall(params, response, eventEmitter)
 
         // Then: We expect all existing items to be preserved and new items added
         // 1) Previous user message
@@ -1184,17 +1216,17 @@
         // 3) New function call
         // 4) New function call output
         assertEquals(4, items.size)
-        
+
         // Verify first two items are preserved from existing items
         assert(items[0].isEasyInputMessage())
         assertEquals("Previous user message", items[0].asEasyInputMessage().content().asTextInput())
-        
+
         assert(items[1].isResponseOutputMessage())
-        
+
         // Verify new function call and output were added
         assert(items[2].isFunctionCall())
         assertEquals("preserveFunction", items[2].asFunctionCall().name())
-        
+
         assert(items[3].isFunctionCallOutput())
     }
 }