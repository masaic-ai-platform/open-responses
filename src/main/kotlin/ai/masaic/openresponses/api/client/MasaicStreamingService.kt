--- conflicted
+++ resolved
@@ -334,10 +334,7 @@
                                             ResponseCompletedEvent
                                                 .builder()
                                                 .response(responseWithToolRequests) // Send the response that includes the tool requests
-<<<<<<< HEAD
-=======
                                                 .sequenceNumber(System.nanoTime())
->>>>>>> 0789f4a5
                                                 .build(),
                                         ),
                                         payloadFormatter,
@@ -378,15 +375,11 @@
                                     trySend(
                                         EventUtils.convertEvent(
                                             ResponseStreamEvent.ofCompleted(
-<<<<<<< HEAD
-                                                ResponseCompletedEvent.builder().response(finalTerminalResponse).build(),
-=======
                                                 ResponseCompletedEvent
                                                     .builder()
                                                     .response(finalTerminalResponse)
                                                     .sequenceNumber(System.nanoTime())
                                                     .build(),
->>>>>>> 0789f4a5
                                             ),
                                             payloadFormatter,
                                             objectMapper,
