--- conflicted
+++ resolved
@@ -20,11 +20,8 @@
 import kotlinx.coroutines.flow.flow
 import kotlinx.coroutines.future.await
 import kotlinx.coroutines.launch
-<<<<<<< HEAD
+import kotlinx.coroutines.reactor.ReactorContext
 import kotlinx.coroutines.runBlocking
-=======
-import kotlinx.coroutines.reactor.ReactorContext
->>>>>>> d06e18df
 import mu.KotlinLogging
 import org.springframework.http.codec.ServerSentEvent
 import org.springframework.stereotype.Service
@@ -196,13 +193,8 @@
                                     )
 
                                 // Store the response in the response store
-<<<<<<< HEAD
-                                runBlocking { storeResponseWithInputItems(finalResponse, params) }
-                                
-=======
                                 storeResponseWithInputItems(finalResponse, params)
 
->>>>>>> d06e18df
                                 nextIteration = false
                                 trySend(
                                     EventUtils.convertEvent(
@@ -242,7 +234,7 @@
                                         incompleteDetails,
                                     )
                                 // Store the incomplete response in the response store
-                                runBlocking { storeResponseWithInputItems(finalResponse, params) }
+                                storeResponseWithInputItems(finalResponse, params)
                                 trySend(
                                     EventUtils.convertEvent(
                                         ResponseStreamEvent.ofIncomplete(
