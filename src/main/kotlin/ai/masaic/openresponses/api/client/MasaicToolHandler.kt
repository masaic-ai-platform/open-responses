--- conflicted
+++ resolved
@@ -429,7 +429,6 @@
 
                         if (function.name() == IMAGE_GENERATION_TOOL_NAME) {
                             logger.info { "Executing terminal tool: ${function.name()} with ID: ${tool.id()}" }
-<<<<<<< HEAD
 
                             var toolOutputString: Map<String, String>? = null
                             // Simplified execution for clarity; actual execution uses `toolService.executeTool`
@@ -480,78 +479,6 @@
                                 responseInputItems.add(functionCallOutputItem)
 
                                 val imageResponseOutputItem =
-                                    ResponseOutputItem.ofMessage(
-                                        ResponseOutputMessage
-                                            .builder()
-                                            .id(UUID.randomUUID().toString())
-                                            .role(JsonValue.from("assistant"))
-                                            .status(ResponseOutputMessage.Status.COMPLETED)
-                                            .content(
-                                                listOf(
-                                                    ResponseOutputMessage.Content.ofOutputText(
-                                                        ResponseOutputText
-                                                            .builder()
-                                                            .text(toolOutputString["data"].toString()) // This is the image data/URL
-                                                            .annotations(emptyList())
-                                                            .putAdditionalProperty("type", JsonValue.from("output_image"))
-                                                            .putAdditionalProperty("output_format", JsonValue.from("b64_json"))
-                                                            .build(),
-                                                    ),
-                                                ),
-                                            ).build(),
-                                    )
-
-=======
-
-                            var toolOutputString: Map<String, String>? = null
-                            // Simplified execution for clarity; actual execution uses `toolService.executeTool`
-                            try {
-                                toolOutputString =
-                                    runBlocking {
-                                        objectMapper.readValue(
-                                            toolService.executeTool(
-                                                function.name(),
-                                                function.arguments(),
-                                                params,
-                                                openAIClient,
-                                                {},
-                                                mapOf("toolId" to tool.id()),
-                                                context,
-                                            ),
-                                            object : TypeReference<Map<String, String>>() {},
-                                        )
-                                    }
-                            } catch (e: Exception) {
-                                logger.error(e) { "Error executing terminal tool ${function.name()}: ${e.message}" }
-                                toolOutputString = mapOf("error" to "Error executing terminal tool: ${e.message}")
-                            }
-
-                            if (toolOutputString != null && toolOutputString.isNotEmpty() && toolOutputString["data"]?.isNotBlank() == true) {
-                                // Add the function call to response items
-                                val functionCallInputItem =
-                                    ResponseInputItem.ofFunctionCall(
-                                        ResponseFunctionToolCall
-                                            .builder()
-                                            .callId(tool.id())
-                                            .id(tool.id())
-                                            .name(function.name())
-                                            .arguments(function.arguments())
-                                            .status(ResponseFunctionToolCall.Status.IN_PROGRESS)
-                                            .build(),
-                                    )
-                                responseInputItems.add(functionCallInputItem)
-                                val functionCallOutputItem =
-                                    ResponseInputItem.ofFunctionCallOutput(
-                                        ResponseInputItem.FunctionCallOutput
-                                            .builder()
-                                            .callId(tool.id())
-                                            .id(tool.id())
-                                            .output(toolOutputString["data"].toString())
-                                            .build(),
-                                    )
-                                responseInputItems.add(functionCallOutputItem)
-
-                                val imageResponseOutputItem =
                                     ResponseOutputItem.ofImageGenerationCall(
                                         ResponseOutputItem.ImageGenerationCall
                                             .builder()
@@ -562,7 +489,6 @@
                                             .build(),
                                     )
 
->>>>>>> 0789f4a5
                                 val directResponse =
                                     ChatCompletionConverter.buildFinalResponse(
                                         params,
@@ -849,8 +775,6 @@
                 )
 
                 if (function.name() == IMAGE_GENERATION_TOOL_NAME) {
-<<<<<<< HEAD
-=======
                     eventEmitter.invoke(
                         ServerSentEvent
                             .builder<String>()
@@ -866,7 +790,6 @@
                             ).build(),
                     )
 
->>>>>>> 0789f4a5
                     logger.info { "Executing terminal tool (streaming): ${function.name()} with ID: ${function.id()}" }
                     var imageToolOutputString: Map<String, String>? = null
                     executeToolWithObservation(
@@ -916,28 +839,6 @@
                             ),
                         )
                         // Create the ResponseOutputItem for the image tool (this will be the final message)
-<<<<<<< HEAD
-                        terminalOutputItem =
-                            ResponseOutputItem.ofMessage(
-                                ResponseOutputMessage
-                                    .builder()
-                                    .id(function.id().toString()) // Use function ID for the message ID
-                                    .role(JsonValue.from("assistant"))
-                                    .status(ResponseOutputMessage.Status.COMPLETED)
-                                    .content(
-                                        listOf(
-                                            ResponseOutputMessage.Content.ofOutputText(
-                                                ResponseOutputText
-                                                    .builder()
-                                                    .text((imageToolOutputString as Map<out String?, String?>)["data"].toString()) // Image data/URL
-                                                    .annotations(emptyList())
-                                                    .putAdditionalProperty("type", JsonValue.from("output_image"))
-                                                    .putAdditionalProperty("output_format", JsonValue.from("b64_json"))
-                                                    .build(),
-                                            ),
-                                        ),
-                                    ).build(),
-=======
 
                         terminalOutputItem =
                             ResponseOutputItem.ofImageGenerationCall(
@@ -948,7 +849,6 @@
                                     .result(imageToolOutputString["data"].toString())
                                     .type(JsonValue.from("image_generation_call"))
                                     .build(),
->>>>>>> 0789f4a5
                             )
 
                         shouldTerminate = true // Signal to terminate streaming after this tool
