--- conflicted
+++ resolved
@@ -20,11 +20,8 @@
 @Component
 class MasaicToolHandler(
     private val toolService: ToolService,
-<<<<<<< HEAD
+    private val objectMapper: ObjectMapper,
     private val telemetryService: TelemetryService,
-=======
-    private val objectMapper: ObjectMapper,
->>>>>>> 7f1cd3eb
 ) {
     private val logger = KotlinLogging.logger {}
 
@@ -199,11 +196,8 @@
     fun handleMasaicToolCall(
         params: ResponseCreateParams,
         response: Response,
-<<<<<<< HEAD
+        eventEmitter: ((ServerSentEvent<String>) -> Unit),
         parentObservation: Observation? = null,
-=======
-        eventEmitter: ((ServerSentEvent<String>) -> Unit),
->>>>>>> 7f1cd3eb
     ): List<ResponseInputItem> {
         logger.debug { "Processing tool calls from Response ID: ${response.id()}" }
         val responseInputItems =
@@ -220,6 +214,7 @@
                     ),
                 )
             }
+
         val parked = mutableListOf<ResponseInputItem>()
 
         // Add message outputs to parked items
@@ -243,10 +238,9 @@
 
         functionCalls.forEachIndexed { index, tool ->
             val function = tool.asFunctionCall()
+
             if (toolService.getFunctionTool(function.name()) != null) {
                 logger.info { "Executing tool: ${function.name()} with ID: ${function.id()}" }
-<<<<<<< HEAD
-=======
 
                 val eventPrefix = "response.${function.name().lowercase().replace("^\\W".toRegex(), "_")}"
 
@@ -266,7 +260,6 @@
                 )
 
                 // Add the function call to response items
->>>>>>> 7f1cd3eb
                 responseInputItems.add(
                     ResponseInputItem.ofFunctionCall(
                         ResponseFunctionToolCall
@@ -279,7 +272,21 @@
                     ),
                 )
 
-<<<<<<< HEAD
+                eventEmitter.invoke(
+                    ServerSentEvent
+                        .builder<String>()
+                        .event("$eventPrefix.executing")
+                        .data(
+                            objectMapper.writeValueAsString(
+                                mapOf<String, String>(
+                                    "item_id" to function.id(),
+                                    "output_index" to index.toString(),
+                                    "type" to "$eventPrefix.executing",
+                                ),
+                            ),
+                        ).build(),
+                )
+
                 executeToolWithObservation(function.name(), function.arguments(), function.id(), parentObservation) { toolResult ->
                     if (toolResult != null) {
                         logger.debug { "Tool execution successful for ${function.name()}" }
@@ -296,39 +303,6 @@
                     } else {
                         logger.warn { "Tool execution returned null for ${function.name()}" }
                     }
-=======
-                eventEmitter.invoke(
-                    ServerSentEvent
-                        .builder<String>()
-                        .event("$eventPrefix.executing")
-                        .data(
-                            objectMapper.writeValueAsString(
-                                mapOf<String, String>(
-                                    "item_id" to function.id(),
-                                    "output_index" to index.toString(),
-                                    "type" to "$eventPrefix.executing",
-                                ),
-                            ),
-                        ).build(),
-                )
-
-                // Execute the tool and add its output if successful
-                val toolResult = toolService.executeTool(function.name(), function.arguments())
-                if (toolResult != null) {
-                    logger.debug { "Tool execution successful for ${function.name()}" }
-                    responseInputItems.add(
-                        ResponseInputItem.ofFunctionCallOutput(
-                            ResponseInputItem.FunctionCallOutput
-                                .builder()
-                                .callId(function.callId())
-                                .id(function.id())
-                                .output(toolResult)
-                                .build(),
-                        ),
-                    )
-                } else {
-                    logger.warn { "Tool execution returned null for ${function.name()}" }
->>>>>>> 7f1cd3eb
                 }
 
                 eventEmitter.invoke(
