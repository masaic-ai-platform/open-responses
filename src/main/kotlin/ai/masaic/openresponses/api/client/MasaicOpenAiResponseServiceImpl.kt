--- conflicted
+++ resolved
@@ -3,6 +3,7 @@
 import ai.masaic.openresponses.api.model.CreateResponseMetadataInput
 import ai.masaic.openresponses.api.support.service.TelemetryService
 import com.openai.client.OpenAIClient
+import com.openai.core.JsonValue
 import com.openai.core.RequestOptions
 import com.openai.core.http.StreamResponse
 import com.openai.models.chat.completions.*
@@ -32,11 +33,8 @@
     private val parameterConverter: MasaicParameterConverter,
     private val toolHandler: MasaicToolHandler,
     private val streamingService: MasaicStreamingService,
-<<<<<<< HEAD
+    private val responseStore: ResponseStore,
     private val telemetryService: TelemetryService,
-=======
-    private val responseStore: ResponseStore,
->>>>>>> 287be264
 ) : ResponseService {
     private val logger = KotlinLogging.logger {}
 
@@ -98,20 +96,12 @@
                     logger.info { "No tool calls detected, returning direct response" }
                     return@withClientObservation chatCompletions.toResponse(params)
                 }
-<<<<<<< HEAD
 
                 chatCompletions
-=======
-            ) {
-                logger.info { "No tool calls detected, returning direct response" }
-                val response = chatCompletions.toResponse(params)
-                // Store the response and input items for later retrieval
-                storeResponseWithInputItems(response, params)
-                return response
->>>>>>> 287be264
             }
 
         if (responseOrCompletions is Response) {
+            storeResponseWithInputItems(responseOrCompletions, params)
             return responseOrCompletions
         }
         val chatCompletions = responseOrCompletions as ChatCompletion
@@ -124,6 +114,8 @@
 
         if (hasUnresolvedFunctionCalls(updatedParams)) {
             logger.info { "Some function calls without outputs, returning current response" }
+            val response = chatCompletions.toResponse(updatedParams)
+            storeResponseWithInputItems(response, updatedParams)
             return chatCompletions.toResponse(updatedParams)
         }
 
@@ -133,33 +125,8 @@
             throw IllegalArgumentException(errorMsg)
         }
 
-<<<<<<< HEAD
         return create(client, updatedParams, metadata)
     }
-=======
-            // Check if we need to make follow-up requests for tool calls
-            if (newParams
-                    .input()
-                    .asResponse()
-                    .filter { it.isFunctionCall() }
-                    .size >
-                newParams
-                    .input()
-                    .asResponse()
-                    .filter { it.isFunctionCallOutput() }
-                    .size
-            ) {
-                logger.info { "Some function calls without outputs, returning current response" }
-                val response = chatCompletions.toResponse(newParams)
-                // Store the response and input items for later retrieval
-                storeResponseWithInputItems(response, newParams)
-                return response
-            } else if (responseInputItems.filter { it.isFunctionCall() }.size > getAllowedMaxToolCalls()) {
-                val errorMsg = "Too many tool calls. Increase the limit by setting MASAIC_MAX_TOOL_CALLS environment variable."
-                logger.error { errorMsg }
-                throw IllegalArgumentException(errorMsg)
-            }
->>>>>>> 287be264
 
     /**
      * Returns true if the [chatCompletions] contain any tool_calls finish reason.
@@ -184,11 +151,11 @@
     }
 
     /**
-<<<<<<< HEAD
      * Returns true if the [items] exceed the max allowed function calls set in the environment.
      */
     private fun exceedsMaxToolCalls(items: List<ResponseInputItem>): Boolean = items.count { it.isFunctionCall() } > getAllowedMaxToolCalls()
-=======
+
+    /**
      * Stores a response and its associated input items in the response store.
      */
     private fun storeResponseWithInputItems(
@@ -214,7 +181,6 @@
             logger.debug { "Stored response with ID: ${response.id()} and ${inputItems.size} input items" }
         }
     }
->>>>>>> 287be264
 
     /**
      * Creates a streaming completion that emits ServerSentEvents.
@@ -245,7 +211,7 @@
 
     /**
      * Retrieves a specific response by ID.
-     * 
+     *
      * @param params The parameters containing the response ID to retrieve
      * @param requestOptions Additional request options
      * @return The retrieved response or throws an exception if not found
@@ -256,14 +222,14 @@
     ): Response {
         val responseId = params.responseId()
         logger.debug { "Retrieving response with ID: $responseId" }
-        
+
         // Attempt to retrieve the response from the store
         val response = responseStore.getResponse(responseId)
         if (response != null) {
             logger.debug { "Found response with ID: $responseId" }
             return response
         }
-        
+
         // If response is not found, throw an exception
         logger.error { "Response with ID: $responseId not found" }
         throw NoSuchElementException("Response with ID: $responseId not found")
@@ -300,4 +266,78 @@
         logger.trace { "Maximum allowed tool calls: $maxToolCalls" }
         return maxToolCalls
     }
-}+}
+
+/**
+ * Prepares user content from a message.
+ *
+ * @param message The message to extract content from
+ * @return List of ChatCompletionContentPart objects
+ */
+private fun prepareUserContent(message: ResponseInputItem.Message): List<ChatCompletionContentPart> = prepareUserContent(message.content())
+
+/**
+ * Prepares user content from a list of response input content.
+ * Converts various input types (text, image, file) to appropriate ChatCompletionContentPart objects.
+ *
+ * @param contentList List of response input content
+ * @return List of ChatCompletionContentPart objects
+ */
+private fun prepareUserContent(contentList: List<ResponseInputContent>): List<ChatCompletionContentPart> =
+    contentList.map { content ->
+        when {
+            content.isInputText() -> {
+                val inputText = content.asInputText()
+                ChatCompletionContentPart.ofText(
+                    ChatCompletionContentPartText
+                        .builder()
+                        .text(
+                            inputText.text(),
+                        ).build(),
+                )
+            }
+
+            content.isInputImage() -> {
+                val inputImage = content.asInputImage()
+                ChatCompletionContentPart.ofImageUrl(
+                    ChatCompletionContentPartImage
+                        .builder()
+                        .type(JsonValue.from("image_url"))
+                        .imageUrl(
+                            ChatCompletionContentPartImage.ImageUrl
+                                .builder()
+                                .url(inputImage._imageUrl())
+                                .detail(
+                                    ChatCompletionContentPartImage.ImageUrl.Detail.of(
+                                        inputImage
+                                            .detail()
+                                            .value()
+                                            .name
+                                            .lowercase(),
+                                    ),
+                                ).putAllAdditionalProperties(inputImage._additionalProperties())
+                                .build(),
+                        ).build(),
+                )
+            }
+
+            content.isInputFile() -> {
+                val inputFile = content.asInputFile()
+                ChatCompletionContentPart.ofFile(
+                    ChatCompletionContentPart.File
+                        .builder()
+                        .type(JsonValue.from("file"))
+                        .file(
+                            ChatCompletionContentPart.File.FileObject
+                                .builder()
+                                .fileData(inputFile._fileData())
+                                .fileId(inputFile._fileId())
+                                .fileName(inputFile._filename())
+                                .build(),
+                        ).build(),
+                )
+            }
+
+            else -> throw IllegalArgumentException("Unsupported input type")
+        }
+    }