package com.masaic.openai.api.service

import com.masaic.openai.api.client.MasaicOpenAiResponseServiceImpl
import com.masaic.openai.api.extensions.fromBody
import com.masaic.openai.api.utils.EventUtils
import com.masaic.openai.api.utils.MDCContext
import com.masaic.openai.tool.ToolService
import com.openai.client.OpenAIClient
import com.openai.client.okhttp.OpenAIOkHttpClient
import com.openai.core.http.AsyncStreamResponse
import com.openai.core.http.Headers
import com.openai.core.http.QueryParams
import com.openai.credential.BearerTokenCredential
import com.openai.errors.OpenAIException
import com.openai.models.responses.Response
import com.openai.models.responses.ResponseCreateParams
import com.openai.models.responses.ResponseRetrieveParams
import com.openai.models.responses.ResponseStreamEvent
import kotlinx.coroutines.CancellationException
import kotlinx.coroutines.channels.awaitClose
import kotlinx.coroutines.flow.Flow
import kotlinx.coroutines.flow.callbackFlow
import kotlinx.coroutines.flow.catch
import kotlinx.coroutines.flow.onCompletion
import kotlinx.coroutines.future.await
import kotlinx.coroutines.launch
import kotlinx.coroutines.reactor.ReactorContext
import kotlinx.coroutines.withContext
import kotlinx.coroutines.withTimeout
import mu.KotlinLogging
import org.springframework.beans.factory.annotation.Value
import org.springframework.http.codec.ServerSentEvent
import org.springframework.stereotype.Service
import org.springframework.util.MultiValueMap
import org.springframework.web.server.ServerWebExchange
import reactor.core.publisher.Mono
import java.time.Duration
import java.util.concurrent.TimeoutException
import kotlin.coroutines.coroutineContext

private val logger = KotlinLogging.logger {}

/**
 * Service for interacting with the OpenAI API to create and manage responses.
 *
 * @property toolService Service for managing and executing tools
 */
@Service
class MasaicResponseService(
    private val toolService: ToolService,
    private val openAIResponseService: MasaicOpenAiResponseServiceImpl
) {

    companion object {
        const val MODEL_BASE_URL = "MODEL_BASE_URL"
        const val MODEL_DEFAULT_BASE_URL = "https://api.openai.com/v1"
        private const val DEFAULT_TIMEOUT_SECONDS = 30L

        /**
         * Gets an environment variable - extracted for testability
         *
         * @param name Name of the environment variable
         * @return The value of the environment variable or null if not found
         */
        fun getEnvVar(name: String): String? = System.getenv(name)
    }

    @Value("\${api.request.timeout:30}")
    private val requestTimeoutSeconds: Long = DEFAULT_TIMEOUT_SECONDS

    /**
     * Gets the trace ID from both headers and reactor context for proper tracing.
     * 
     * @param headers HTTP headers
     * @return The trace ID or "unknown" if not found
     */
    private suspend fun getTraceId(headers: MultiValueMap<String, String>): String {
        // First check if we have it in the reactor context
        val contextTraceId = getTraceIdFromContext()
        if (contextTraceId != null && contextTraceId != "unknown") {
            return contextTraceId
        }
        
        // Fall back to headers if not in context
        return headers.getFirst("X-B3-TraceId") 
               ?: headers.getFirst("X-Trace-ID") 
               ?: "unknown"
    }
    
    /**
     * Retrieves trace ID from Reactor context if available
     */
    private suspend fun getTraceIdFromContext(): String? {
        return try {
            coroutineContext[ReactorContext]?.context?.getOrEmpty<String>("traceId")?.orElse(null)
        } catch (e: Exception) {
            logger.debug { "Could not retrieve traceId from context: ${e.message}" }
            null
        }
    }

    /**
     * Creates a response from the OpenAI API with enhanced error handling and timeout.
     *
     * @param request The request body containing parameters for the response
     * @param headers HTTP headers for the request
     * @param queryParams Query parameters for the request
     * @return The response from the OpenAI API
     * @throws ResponseTimeoutException If the request exceeds the configured timeout
     * @throws ResponseProcessingException If there is an error processing the response
     */
    suspend fun createResponse(
        request: ResponseCreateParams.Body,
        headers: MultiValueMap<String, String>,
        queryParams: MultiValueMap<String, String>
    ): Response {
        val traceId = getTraceId(headers)
        // Use safe accessor for model property
        val model = try { 
            request.javaClass.getDeclaredField("model").let {
                it.isAccessible = true
                it.get(request)?.toString() ?: "unknown"
            }
        } catch (e: Exception) {
            "unknown"
        }
        
        logger.info { "Creating response with traceId: $traceId, model: $model" }
        
        val headerBuilder = createHeadersBuilder(headers)
        val queryBuilder = createQueryParamsBuilder(queryParams)
        val client = createClient(headers)

        return try {
            val timeoutMillis = Duration.ofSeconds(requestTimeoutSeconds).toMillis()
            withTimeout(timeoutMillis) {
                openAIResponseService.create(
                    client, createRequestParams(
                        request,
                        headerBuilder,
                        queryBuilder
                    )
                )
            }
        } catch (e: kotlinx.coroutines.TimeoutCancellationException) {
            logger.error { "Request timed out after $requestTimeoutSeconds seconds - traceId: $traceId" }
            throw ResponseTimeoutException("Request timed out after $requestTimeoutSeconds seconds")
        } catch (e: TimeoutException) {
            logger.error { "Request timed out after $requestTimeoutSeconds seconds - traceId: $traceId" }
            throw ResponseTimeoutException("Request timed out after $requestTimeoutSeconds seconds")
        } catch (e: CancellationException) {
            logger.warn { "Request was cancelled - traceId: $traceId" }
            throw e // Let cancellation exceptions propagate
        }
        catch (e: OpenAIException){
            logger.error(e) { "Error creating response - traceId: $traceId" }
            throw e
        }
        catch (e: Exception) {
            logger.error(e) { "Error creating response - traceId: $traceId" }
            throw ResponseProcessingException("Error processing response: ${e.message}")
        }
    }

    /**
     * Creates a streaming response from the OpenAI API with enhanced error handling.
     *
     * @param request The request body containing parameters for the response
     * @param headers HTTP headers for the request
     * @param queryParams Query parameters for the request
     * @return A flow of server-sent events containing the streaming response
     */
    suspend fun createStreamingResponse(
        request: ResponseCreateParams.Body,
        headers: MultiValueMap<String, String>,
        queryParams: MultiValueMap<String, String>
    ): Flow<ServerSentEvent<String>> {
        val traceId = getTraceId(headers)
        
        // Use safe accessor for model property
        val model = try { 
            request.javaClass.getDeclaredField("model").let {
                it.isAccessible = true
                it.get(request)?.toString() ?: "unknown"
            }
        } catch (e: Exception) {
            "unknown"
        }
        
        logger.info { "Creating streaming response with traceId: $traceId, model: $model" }
        
        val headerBuilder = createHeadersBuilder(headers)
        val queryBuilder = createQueryParamsBuilder(queryParams)
        val client = createClient(headers)

        // Store trace ID in thread local for streaming handlers
        MDCContext.put("traceId", traceId)

        return try {
            openAIResponseService.createCompletionStream(
                client, createRequestParams(
                    request,
                    headerBuilder,
                    queryBuilder
                )
            )
            // Add error handling to the flow
            .catch { error ->
                logger.error(error) { "Error in streaming response - traceId: $traceId" }
                val errorEvent = ServerSentEvent.builder<String>()
                    .id("error")
                    .event("error")
                    .data("Error in streaming response: ${error.message}")
                    .build()
                emit(errorEvent) // Emit error event to the client
                throw ResponseStreamingException("Error in streaming response: ${error.message}", error)
            }
            .onCompletion { error ->
                if (error != null) {
                    logger.error(error) { "Stream completed with error - traceId: $traceId" }
                } else {
                    logger.info { "Stream completed successfully - traceId: $traceId" }
                }
            }
        } catch (e: Exception) {
            logger.error(e) { "Failed to create streaming response - traceId: $traceId" }
            throw ResponseStreamingException("Failed to create streaming response: ${e.message}", e)
        }
    }

    /**
     * Retrieves a response by ID from the OpenAI API with improved error handling.
     *
     * @param responseId The ID of the response to retrieve
     * @param headers HTTP headers for the request
     * @param queryParams Query parameters for the request
     * @return The response from the OpenAI API
     * @throws ResponseNotFoundException If the response cannot be found
     * @throws ResponseProcessingException If there is an error processing the response
     */
    suspend fun getResponse(
        responseId: String,
        headers: MultiValueMap<String, String>,
        queryParams: MultiValueMap<String, String>
    ): Response {
        val traceId = getTraceId(headers)
        logger.info { "Retrieving response with ID: $responseId, traceId: $traceId" }
        
        val headerBuilder = createHeadersBuilder(headers)
        val queryBuilder = createQueryParamsBuilder(queryParams)
        
        return try {
            val client = OpenAIOkHttpClient.builder().apiKey(
                headers.getFirst("Authorization") ?: throw IllegalArgumentException("api-key is missing.")
            ).build()

            client.responses().retrieve(
                ResponseRetrieveParams.builder()
                    .responseId(responseId)
                    .additionalHeaders(headerBuilder.build())
                    .additionalQueryParams(queryBuilder.build())
                    .build()
            )
        } catch (e: Exception) {
            logger.error(e) { "Error retrieving response with ID: $responseId, traceId: $traceId" }
            when (e) {
                is com.openai.errors.NotFoundException -> throw ResponseNotFoundException("Response with ID $responseId not found")
                else -> throw ResponseProcessingException("Error retrieving response: ${e.message}")
            }
        }
    }

    /**
     * Lists input items for a response. 
     * This is a stub that will be implemented in the future.
     */
    fun listInputItems(responseId: String, validLimit: Int, validOrder: String, after: String?, before: String?): Any {
        logger.warn { "listInputItems not yet implemented - responseId: $responseId" }
        return mapOf("error" to "Not implemented")
    }

    /**
     * Creates a flow of server-sent events from a streaming response.
     *
     * @param response The streaming response from the OpenAI API
     * @return A flow of server-sent events
     */
    private fun streamOpenAiResponse(response: AsyncStreamResponse<ResponseStreamEvent>): Flow<ServerSentEvent<String>> =
        callbackFlow {
            val subscription = response.subscribe { completion ->
                try {
                    // Copy MDC values to this thread
                    com.masaic.openai.api.utils.MDCContext.copyToMDC()
                    
                    val event = EventUtils.convertEvent(completion)
                    if (!trySend(event).isSuccess) {
                        logger.warn { "Failed to send streaming event to client" }
                    }
                } catch (e: Exception) {
                    logger.error(e) { "Error processing streaming event" }
                    // Do not close the flow here, let it continue with other events
                }
            }

            launch {
                try {
                    // Copy MDC values to this thread
                    com.masaic.openai.api.utils.MDCContext.copyToMDC()
                    
                    subscription.onCompleteFuture().await()
                    logger.debug { "Streaming response completed successfully" }
                } catch (e: Exception) {
                    logger.error(e) { "Error in streaming response completion" }
                } finally {
                    close()
                }
            }

            awaitClose {
                try {
                    // Copy MDC values to this thread
                    com.masaic.openai.api.utils.MDCContext.copyToMDC()
                    
                    logger.debug { "Cancelling streaming subscription" }
                    subscription.onCompleteFuture().cancel(false)
                } catch (e: Exception) {
                    logger.warn(e) { "Error cancelling streaming subscription" }
                } finally {
                    com.masaic.openai.api.utils.MDCContext.clear()
                }
            }
        }

    /**
     * Creates a headers builder with authorization headers.
     *
     * @param headers The HTTP headers to include
     * @return A headers builder
     */
    private fun createHeadersBuilder(headers: MultiValueMap<String, String>): Headers.Builder {
        val headerBuilder = Headers.builder()
        headers.filter { it.key == "Authorization" }
            .forEach { (key, value) -> headerBuilder.put(key, value) }
        return headerBuilder
    }

    /**
     * Creates a query parameters builder.
     *
     * @param queryParams The query parameters to include
     * @return A query parameters builder
     */
    private fun createQueryParamsBuilder(queryParams: MultiValueMap<String, String>): QueryParams.Builder {
        val queryBuilder = QueryParams.builder()
        queryParams.forEach { (key, value) -> queryBuilder.put(key, value) }
        return queryBuilder
    }

    /**
     * Creates request parameters from the request body and builders.
     *
     * @param request The request body
     * @param headerBuilder The headers builder
     * @param queryBuilder The query parameters builder
     * @return The request parameters
     */
    private fun createRequestParams(
        request: ResponseCreateParams.Body,
        headerBuilder: Headers.Builder,
        queryBuilder: QueryParams.Builder
    ): ResponseCreateParams {
        return ResponseCreateParams.builder()
            .fromBody(request)
            .additionalHeaders(headerBuilder.build())
            .additionalQueryParams(queryBuilder.build())
            .build()
    }

    /**
     * Creates an OpenAI client with the appropriate credentials and base URL.
     *
     * @param headers The HTTP headers containing authorization information
     * @return An OpenAI client
     * @throws IllegalArgumentException If the API key is missing
     */
    private fun createClient(headers: MultiValueMap<String, String>): OpenAIClient {
        val authHeader = headers.getFirst("Authorization") 
            ?: throw IllegalArgumentException("api-key is missing.")

        val credential = BearerTokenCredential.create {
                authHeader.split(" ").getOrNull(1) ?: throw IllegalArgumentException("api-key is missing.")
            }

        return OpenAIOkHttpClient.builder()
            .credential(credential)
            .baseUrl(getApiBaseUrl(headers))
            .build()
    }

    /**
     * Gets the API base URL to use for requests.
     *
     * @return The API base URL
     */
    private fun getApiBaseUrl(headers: MultiValueMap<String, String>): String {
<<<<<<< HEAD
        return when (headers.getFirst("x-model-provider")) {
            "claude" -> "https://api.anthropic.com/v1"
            "openAI" -> "https://api.openai.com/v1"
            "groq" -> "https://api.groq.com/openai/v1"
            else -> System.getenv(MODEL_BASE_URL) ?: MODEL_DEFAULT_BASE_URL
=======
        return if (headers.getFirst("x-model-provider")?.lowercase() == "claude") {
            "https://api.anthropic.com/v1"
        } else if (headers.getFirst("x-model-provider")?.lowercase() == "openai") {
            "https://api.openai.com/v1"
        }
        else if (headers.getFirst("x-model-provider") == "groq") {
            "https://api.groq.com/openai/v1"
        } else {
            System.getenv(MODEL_BASE_URL) ?: MODEL_DEFAULT_BASE_URL
>>>>>>> 5fd090d1
        }
    }
}

/**
 * Exception thrown when a response cannot be found.
 *
 * @param message The error message
 */
class ResponseNotFoundException(message: String) : RuntimeException(message)

/**
 * Exception thrown when a request times out.
 *
 * @param message The error message
 */
class ResponseTimeoutException(message: String) : RuntimeException(message)

/**
 * Exception thrown when there is an error processing a response.
 *
 * @param message The error message
 */
class ResponseProcessingException(message: String) : RuntimeException(message)

/**
 * Exception thrown when there is an error in a streaming response.
 *
 * @param message The error message
 * @param cause The cause of the exception
 */
class ResponseStreamingException(message: String, cause: Throwable? = null) : RuntimeException(message, cause)<|MERGE_RESOLUTION|>--- conflicted
+++ resolved
@@ -70,7 +70,7 @@
 
     /**
      * Gets the trace ID from both headers and reactor context for proper tracing.
-     * 
+     *
      * @param headers HTTP headers
      * @return The trace ID or "unknown" if not found
      */
@@ -80,13 +80,13 @@
         if (contextTraceId != null && contextTraceId != "unknown") {
             return contextTraceId
         }
-        
+
         // Fall back to headers if not in context
-        return headers.getFirst("X-B3-TraceId") 
-               ?: headers.getFirst("X-Trace-ID") 
+        return headers.getFirst("X-B3-TraceId")
+               ?: headers.getFirst("X-Trace-ID")
                ?: "unknown"
     }
-    
+
     /**
      * Retrieves trace ID from Reactor context if available
      */
@@ -116,7 +116,7 @@
     ): Response {
         val traceId = getTraceId(headers)
         // Use safe accessor for model property
-        val model = try { 
+        val model = try {
             request.javaClass.getDeclaredField("model").let {
                 it.isAccessible = true
                 it.get(request)?.toString() ?: "unknown"
@@ -124,9 +124,9 @@
         } catch (e: Exception) {
             "unknown"
         }
-        
+
         logger.info { "Creating response with traceId: $traceId, model: $model" }
-        
+
         val headerBuilder = createHeadersBuilder(headers)
         val queryBuilder = createQueryParamsBuilder(queryParams)
         val client = createClient(headers)
@@ -176,9 +176,9 @@
         queryParams: MultiValueMap<String, String>
     ): Flow<ServerSentEvent<String>> {
         val traceId = getTraceId(headers)
-        
+
         // Use safe accessor for model property
-        val model = try { 
+        val model = try {
             request.javaClass.getDeclaredField("model").let {
                 it.isAccessible = true
                 it.get(request)?.toString() ?: "unknown"
@@ -186,9 +186,9 @@
         } catch (e: Exception) {
             "unknown"
         }
-        
+
         logger.info { "Creating streaming response with traceId: $traceId, model: $model" }
-        
+
         val headerBuilder = createHeadersBuilder(headers)
         val queryBuilder = createQueryParamsBuilder(queryParams)
         val client = createClient(headers)
@@ -245,7 +245,7 @@
     ): Response {
         val traceId = getTraceId(headers)
         logger.info { "Retrieving response with ID: $responseId, traceId: $traceId" }
-        
+
         val headerBuilder = createHeadersBuilder(headers)
         val queryBuilder = createQueryParamsBuilder(queryParams)
         
@@ -271,7 +271,7 @@
     }
 
     /**
-     * Lists input items for a response. 
+     * Lists input items for a response.
      * This is a stub that will be implemented in the future.
      */
     fun listInputItems(responseId: String, validLimit: Int, validOrder: String, after: String?, before: String?): Any {
@@ -291,7 +291,7 @@
                 try {
                     // Copy MDC values to this thread
                     com.masaic.openai.api.utils.MDCContext.copyToMDC()
-                    
+
                     val event = EventUtils.convertEvent(completion)
                     if (!trySend(event).isSuccess) {
                         logger.warn { "Failed to send streaming event to client" }
@@ -306,7 +306,7 @@
                 try {
                     // Copy MDC values to this thread
                     com.masaic.openai.api.utils.MDCContext.copyToMDC()
-                    
+
                     subscription.onCompleteFuture().await()
                     logger.debug { "Streaming response completed successfully" }
                 } catch (e: Exception) {
@@ -320,7 +320,7 @@
                 try {
                     // Copy MDC values to this thread
                     com.masaic.openai.api.utils.MDCContext.copyToMDC()
-                    
+
                     logger.debug { "Cancelling streaming subscription" }
                     subscription.onCompleteFuture().cancel(false)
                 } catch (e: Exception) {
@@ -402,14 +402,8 @@
      *
      * @return The API base URL
      */
+//    private fun getApiBaseUrl(): String = System.getenv(OPENAI_API_BASE_URL_ENV) ?: DEFAULT_OPENAI_BASE_URL
     private fun getApiBaseUrl(headers: MultiValueMap<String, String>): String {
-<<<<<<< HEAD
-        return when (headers.getFirst("x-model-provider")) {
-            "claude" -> "https://api.anthropic.com/v1"
-            "openAI" -> "https://api.openai.com/v1"
-            "groq" -> "https://api.groq.com/openai/v1"
-            else -> System.getenv(MODEL_BASE_URL) ?: MODEL_DEFAULT_BASE_URL
-=======
         return if (headers.getFirst("x-model-provider")?.lowercase() == "claude") {
             "https://api.anthropic.com/v1"
         } else if (headers.getFirst("x-model-provider")?.lowercase() == "openai") {
@@ -419,7 +413,6 @@
             "https://api.groq.com/openai/v1"
         } else {
             System.getenv(MODEL_BASE_URL) ?: MODEL_DEFAULT_BASE_URL
->>>>>>> 5fd090d1
         }
     }
 }
