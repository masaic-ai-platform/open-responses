# Stage 1: Get the Docker CLI from the official Docker image
FROM docker:20.10 as docker-cli

# Stage 2: Build your app image based on amazoncorretto
FROM eclipse-temurin:21-jdk

WORKDIR /app

# Install dependencies required for ONNX runtime
RUN apt-get update && \
    apt-get install -y --no-install-recommends \
    libc6 libstdc++6 \
    && rm -rf /var/lib/apt/lists/*

# Copy the built JAR and configuration file into the image
<<<<<<< HEAD
COPY build/libs/openresponses-0.2.6-M2.jar /app/openresponses-0.2.6-M2.jar
=======
COPY build/libs/openresponses-0.3.2.jar /app/openresponses-0.3.2.jar
>>>>>>> 0789f4a5
COPY src/main/resources/mcp-servers-config.json /app/mcp-servers-config.json

# Copy the Docker CLI from the previous stage
COPY --from=docker-cli /usr/local/bin/docker /usr/local/bin/docker

# Ensure docker is executable
RUN chmod +x /usr/local/bin/docker

# Start the Java application directly
<<<<<<< HEAD
ENTRYPOINT ["java", "-jar", "/app/openresponses-0.2.6-M2.jar"]
=======
ENTRYPOINT ["java", "-jar", "/app/openresponses-0.3.2.jar"]
>>>>>>> 0789f4a5
<|MERGE_RESOLUTION|>--- conflicted
+++ resolved
@@ -13,11 +13,7 @@
     && rm -rf /var/lib/apt/lists/*
 
 # Copy the built JAR and configuration file into the image
-<<<<<<< HEAD
-COPY build/libs/openresponses-0.2.6-M2.jar /app/openresponses-0.2.6-M2.jar
-=======
 COPY build/libs/openresponses-0.3.2.jar /app/openresponses-0.3.2.jar
->>>>>>> 0789f4a5
 COPY src/main/resources/mcp-servers-config.json /app/mcp-servers-config.json
 
 # Copy the Docker CLI from the previous stage
@@ -27,8 +23,4 @@
 RUN chmod +x /usr/local/bin/docker
 
 # Start the Java application directly
-<<<<<<< HEAD
-ENTRYPOINT ["java", "-jar", "/app/openresponses-0.2.6-M2.jar"]
-=======
-ENTRYPOINT ["java", "-jar", "/app/openresponses-0.3.2.jar"]
->>>>>>> 0789f4a5
+ENTRYPOINT ["java", "-jar", "/app/openresponses-0.3.2.jar"]